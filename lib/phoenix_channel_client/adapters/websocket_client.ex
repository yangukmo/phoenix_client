--- conflicted
+++ resolved
@@ -3,37 +3,15 @@
 
   require Logger
 
-  def open(url, adapter_opts) do
-    :websocket_client.start_link(String.to_char_list(url), __MODULE__, [self(), adapter_opts])
+  def open(url, opts) do
+    Logger.debug "Called Open"
+    :websocket_client.start_link(String.to_char_list(url), __MODULE__, opts, extra_headers: opts[:headers])
   end
 
   def close(socket) do
     send socket, :close
   end
 
-<<<<<<< HEAD
-  @doc false
-  def init([socket, adapter_opts]) do
-    {:once, %{sender: socket, keepalive: adapter_opts[:keepalive], json_module: adapter_opts[:json_module]}}
-  end
-
-  # def init(opts, conn_state) do
-  #   Logger.debug "WS Init"
-  #   IO.puts "Opts: #{inspect opts}"
-  #   IO.puts "State: #{inspect conn_state}"
-  #   {:ok, %{
-  #     opts: opts,
-  #     json_module: opts[:json_module],
-  #     sender: opts[:sender]
-  #   }}
-  # end
-
-  def onconnect(_req, state) do
-    case state.keepalive do
-      nil -> {:ok, state}
-      keepalive -> {:ok, state, keepalive}
-    end
-=======
   def init(opts, _conn_state) do
     Logger.debug "WS Init"
     {:ok, %{
@@ -41,7 +19,6 @@
       serializer: opts[:serializer],
       sender: opts[:sender]
     }}
->>>>>>> 03b35bf3
   end
 
   @doc """
@@ -63,22 +40,12 @@
   end
 
   def websocket_info(:close, _conn_state, state) do
-    IO.inspect "Socket Closed"
     send state.sender, {:closed, :normal}
     {:close, <<>>, "done"}
   end
 
-  @doc false
-  def ondisconnect(reason, state) do
-    IO.inspect "Socket Disconnected"
+  def websocket_terminate(reason, _conn_state, state) do
     send state.sender, {:closed, reason}
-    {:close, :normal, state}
+    :ok
   end
-
-  @doc false
-  def websocket_terminate(reason, _req, state) do
-    send state.sender, {:closed, reason}
-    Logger.info(fn -> "Websocket connection closed with reason #{inspect reason}" end)
-  end
-
 end