--- conflicted
+++ resolved
@@ -1,10 +1,6 @@
 defmodule PhoenixChannelClientTest do
   use ExUnit.Case, async: false
   use RouterHelper
-<<<<<<< HEAD
-
-=======
->>>>>>> 018444bb
   import ExUnit.CaptureLog
   import Plug.Conn, except: [assign: 3]
 
@@ -48,7 +44,7 @@
       {:noreply, socket}
     end
 
-    def handle_in(_, _message, socket) do
+    def handle_in(_, message, socket) do
       {:noreply, socket}
     end
 
@@ -180,11 +176,6 @@
     assert_receive {:timeout, "foo:bar", ^ref}
   end
 
-<<<<<<< HEAD
-  test "push timeouts are able to be canceled", context do
-    channel = context[:client_channel]
-    %{ref: ref} = ClientChannel.join(channel)
-=======
   test "push timeouts are received" do
     %{ref: ref} = ClientChannel.join
     assert_receive {:ok, :join, _, ^ref}
@@ -195,7 +186,6 @@
 
   test "push timeouts are able to be canceled" do
     %{ref: ref} = ClientChannel.join
->>>>>>> 018444bb
     assert_receive {:ok, :join, _, ^ref}
     %{ref: ref} = ClientChannel.push("foo:bar", %{}, timeout: 100)
     ClientChannel.cancel_push(ref)
