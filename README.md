--- conflicted
+++ resolved
@@ -32,11 +32,7 @@
 ```elixir
 config :my_app, MySocket,
   url: "ws://localhost:4000/socket/websocket",
-<<<<<<< HEAD
-  json_module: Poison
-=======
   serializer: Poison  
->>>>>>> 03b35bf3
 ```
 
 Channels function with callbacks inside a module
